--- conflicted
+++ resolved
@@ -134,12 +134,6 @@
 
 }
 
-<<<<<<< HEAD
-
-onMounted(async () => {
- 
-
-=======
 const saved = ref<any>([])
 let chatContentList = ref<Array<any>>([])
 const input = ref<string>('每个地区有多少个项目？')
@@ -173,7 +167,6 @@
       // }
     ]
   })
->>>>>>> 8fb577fd
 });
 
 
@@ -206,15 +199,6 @@
   })
 
   try {
-<<<<<<< HEAD
-    await llm.invoke(params).then((aiMsg) => {
-
-      chatContentList.value.push({
-        type: CHAT_TYPE.ANSWER,
-        content: aiMsg.content,
-        isAI: true,
-      })
-=======
     chatAgent.executePipeline( input.value).then((res) => {
       console.log("res: ", res);
       // ai 回答文本
@@ -223,31 +207,20 @@
       //   content: res.html,
       //   isAI: true,
       // })
->>>>>>> 8fb577fd
 
       loading.value = false
 
       setTimeout(() => {
-<<<<<<< HEAD
-        const iframeUrl = htmlMatch(aiMsg.content as string)
-=======
 
 
         const iframeUrl = htmlMatch(res.html as string)
         // ai 回答可视化图
->>>>>>> 8fb577fd
         chatContentList.value.push({
           type: CHAT_TYPE.ANSWER_GRAPHIC,
           content: iframeUrl,
           isAI: true,
         })
-
-<<<<<<< HEAD
-        htmlMatch(aiMsg.content as string)
-=======
-
         htmlMatch(res.html as string)
->>>>>>> 8fb577fd
       }, 0);
     });
 
